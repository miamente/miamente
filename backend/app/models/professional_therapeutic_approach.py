--- conflicted
+++ resolved
@@ -41,15 +41,9 @@
 
     def __repr__(self):
         return (
-<<<<<<< HEAD
-            f"<ProfessionalTherapeuticApproach(id={self.id}, "
-            f"professional_id={self.professional_id}, "
-            f"therapeutic_approach_id={self.therapeutic_approach_id})>"
-=======
             f"<ProfessionalTherapeuticApproach("
             f"id={self.id}, "
             f"professional_id={self.professional_id}, "
             f"therapeutic_approach_id={self.therapeutic_approach_id}"
             f")>"
->>>>>>> 4b8f74ee
         )