--- conflicted
+++ resolved
@@ -329,17 +329,10 @@
     try:
         os.remove(file_path)
         return {"message": FILE_DELETED_SUCCESS_MESSAGE}
-<<<<<<< HEAD
-    except Exception as exc:
-        raise HTTPException(
-            status_code=status.HTTP_500_INTERNAL_SERVER_ERROR,
-            detail=f"Error deleting file: {str(exc)}",
-=======
     except OSError as exc:
         raise HTTPException(
             status_code=status.HTTP_500_INTERNAL_SERVER_ERROR,
             detail=f"Error deleting file: {exc}",
->>>>>>> 4b8f74ee
         ) from exc
 
 
@@ -370,15 +363,8 @@
     try:
         os.remove(file_path)
         return {"message": FILE_DELETED_SUCCESS_MESSAGE}
-<<<<<<< HEAD
-    except Exception as exc:
-        raise HTTPException(
-            status_code=status.HTTP_500_INTERNAL_SERVER_ERROR,
-            detail=f"Error deleting file: {str(exc)}",
-=======
     except OSError as exc:
         raise HTTPException(
             status_code=status.HTTP_500_INTERNAL_SERVER_ERROR,
             detail=f"Error deleting file: {exc}",
->>>>>>> 4b8f74ee
         ) from exc