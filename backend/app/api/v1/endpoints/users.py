"""
User endpoints.
"""

from fastapi import APIRouter, Depends, HTTPException, status
from sqlalchemy.orm import Session
from sqlalchemy.exc import SQLAlchemyError

from app.api.v1.endpoints.auth import get_current_user_id
from app.core.database import get_db
from app.models.user import User
from app.schemas.user import UserResponse, UserUpdate
from app.services.auth_service import AuthService

router = APIRouter()

# Error messages
USER_NOT_FOUND_MESSAGE = "User not found"


def parse_user_data(user: User) -> dict:
    """Parse user data for API response."""
    return {
        "id": str(user.id),
        "email": user.email,
        "full_name": user.full_name,
        "phone": user.phone,
        "is_active": user.is_active,
        "is_verified": user.is_verified,
        "profile_picture": user.profile_picture,
        "date_of_birth": user.date_of_birth,
        "emergency_contact": user.emergency_contact,
        "emergency_phone": user.emergency_phone,
        "preferences": user.preferences,
        "created_at": user.created_at,
        "updated_at": user.updated_at,
    }


@router.get("/", response_model=list[UserResponse])
async def get_users(_db: Session = Depends(get_db)):
    """Get all users (admin only - for now returns 401)."""
    # For now, this endpoint requires authentication
    # In a real app, this would check for admin role
    raise HTTPException(status_code=status.HTTP_401_UNAUTHORIZED, detail="Authentication required")


@router.get("/{user_id}", response_model=UserResponse)
async def get_user_by_id(user_id: str, _db: Session = Depends(get_db)):
    """Get user by ID (admin only - for now returns 401)."""
    # For now, this endpoint requires authentication
    # In a real app, this would check for admin role
    raise HTTPException(status_code=status.HTTP_401_UNAUTHORIZED, detail="Authentication required")


@router.get("/me", response_model=UserResponse)
async def get_current_user(current_user_id: str = Depends(get_current_user_id), db: Session = Depends(get_db)):
    """Get current user profile."""
    auth_service = AuthService(db)
    user = auth_service.get_user_by_id(current_user_id)

    if not user:
        raise HTTPException(status_code=status.HTTP_404_NOT_FOUND, detail=USER_NOT_FOUND_MESSAGE)

    return user


@router.put("/me", response_model=UserResponse)
async def update_current_user(
    update_data: UserUpdate,
    current_user_id: str = Depends(get_current_user_id),
    db: Session = Depends(get_db),
):
    """Update current user profile."""
    auth_service = AuthService(db)
    user = auth_service.get_user_by_id(current_user_id)

    if not user:
        raise HTTPException(status_code=status.HTTP_404_NOT_FOUND, detail=USER_NOT_FOUND_MESSAGE)

    try:
        # Update fields
        for field, value in update_data.model_dump(exclude_unset=True).items():
            setattr(user, field, value)

        db.commit()
        db.refresh(user)
        return user

<<<<<<< HEAD
    except Exception as exc:
=======
    except SQLAlchemyError as exc:
>>>>>>> 4b8f74ee
        db.rollback()
        raise HTTPException(
            status_code=status.HTTP_500_INTERNAL_SERVER_ERROR,
            detail="Failed to update user",
        ) from exc


@router.delete("/me", status_code=status.HTTP_204_NO_CONTENT)
async def delete_current_user(current_user_id: str = Depends(get_current_user_id), db: Session = Depends(get_db)):
    """Delete current user account."""
    auth_service = AuthService(db)
    user = auth_service.get_user_by_id(current_user_id)

    if not user:
        raise HTTPException(status_code=status.HTTP_404_NOT_FOUND, detail=USER_NOT_FOUND_MESSAGE)

    try:
        # Soft delete - mark as inactive instead of hard delete
        user.is_active = False
        db.commit()
        return None

<<<<<<< HEAD
    except Exception as exc:
=======
    except SQLAlchemyError as exc:
>>>>>>> 4b8f74ee
        db.rollback()
        raise HTTPException(
            status_code=status.HTTP_500_INTERNAL_SERVER_ERROR,
            detail="Failed to delete user",
        ) from exc<|MERGE_RESOLUTION|>--- conflicted
+++ resolved
@@ -87,11 +87,7 @@
         db.refresh(user)
         return user
 
-<<<<<<< HEAD
-    except Exception as exc:
-=======
     except SQLAlchemyError as exc:
->>>>>>> 4b8f74ee
         db.rollback()
         raise HTTPException(
             status_code=status.HTTP_500_INTERNAL_SERVER_ERROR,
@@ -114,11 +110,7 @@
         db.commit()
         return None
 
-<<<<<<< HEAD
-    except Exception as exc:
-=======
     except SQLAlchemyError as exc:
->>>>>>> 4b8f74ee
         db.rollback()
         raise HTTPException(
             status_code=status.HTTP_500_INTERNAL_SERVER_ERROR,
